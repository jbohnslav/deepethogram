--- conflicted
+++ resolved
@@ -318,16 +318,10 @@
         self.update()
 
     def generate_flow_train_args(self):
-<<<<<<< HEAD
         args = ['python', '-m', 'deepethogram.flow_generator.train', 'project.path={}'.format(self.cfg.project.path)]
         weights = self.get_selected_models()['flow_generator']
         if weights is None:
             raise ValueError(pretrained_models_error)
-=======
-        args = ['python', '-m', 'deepethogram.flow_generator.train',
-                'project.config_file={}'.format(self.project_config['project']['config_file'])]
-        weights = self.get_selected_models('flow_generator')
->>>>>>> aefc81ab
         if weights is not None and os.path.isfile(weights):
             args += ['reload.weights={}'.format(weights)]
         return args
@@ -370,7 +364,6 @@
             self.ui.sequence_infer.setEnabled(False)
             self.ui.sequence_train.setEnabled(False)
 
-<<<<<<< HEAD
             args = [
                 'python', '-m', 'deepethogram.feature_extractor.train', 'project.path={}'.format(self.cfg.project.path)
             ]
@@ -378,13 +371,6 @@
             if weights is None:
                 raise ValueError(pretrained_models_error)
             if os.path.isfile(weights):
-=======
-            args = ['python', '-m', 'deepethogram.feature_extractor.train',
-                    'project.config_file={}'.format(self.project_config['project']['config_file'])]
-            weights = self.get_selected_models('feature_extractor')
-            
-            if weights is not None and os.path.isfile(weights):
->>>>>>> aefc81ab
                 args += ['feature_extractor.weights={}'.format(weights)]
             flow_weights = self.get_selected_models('flow_generator')
             assert flow_weights is not None
@@ -429,7 +415,6 @@
         self.ui.flow_train.setEnabled(False)
         # self.ui.flow_inference.setEnabled(False)
         self.ui.featureextractor_train.setEnabled(False)
-<<<<<<< HEAD
         weights = self.get_selected_models()['feature_extractor']
         if weights is not None and os.path.isfile(weights):
             weight_arg = 'feature_extractor.weights={}'.format(weights)
@@ -441,18 +426,6 @@
             'inference.overwrite=True', weight_arg
         ]
         flow_weights = self.get_selected_models()['flow_generator']
-=======
-        weights = self.get_selected_models('feature_extractor')
-        if weights is not None and os.path.isfile(weights):
-            weight_arg = 'feature_extractor.weights={}'.format(weights)
-        else:
-            raise ValueError('You must specify a valid weight file in order to run inference!')
-
-        args = ['python', '-m', 'deepethogram.feature_extractor.inference',
-                'project.config_file={}'.format(self.project_config['project']['config_file']),
-                'inference.overwrite=True', weight_arg]
-        flow_weights = self.get_selected_models('flow_generator')
->>>>>>> aefc81ab
         assert flow_weights is not None
         args += ['flow_generator.weights={}'.format(flow_weights)]
         string = 'inference.directory_list=['
@@ -504,14 +477,8 @@
             self.ui.featureextractor_infer.setEnabled(False)
             self.ui.sequence_infer.setEnabled(False)
             # self.ui.sequence_train.setEnabled(False)
-<<<<<<< HEAD
             args = ['python', '-m', 'deepethogram.sequence.train', 'project.path={}'.format(self.cfg.project.path)]
             weights = self.get_selected_models()['sequence']
-=======
-            args = ['python', '-m', 'deepethogram.sequence.train',
-                    'project.config_file={}'.format(self.project_config['project']['config_file'])]
-            weights = self.get_selected_models('sequence')
->>>>>>> aefc81ab
             if weights is not None and os.path.isfile(weights):
                 args += ['reload.weights={}'.format(weights)]
             self.training_pipe = subprocess.Popen(args)
@@ -574,15 +541,9 @@
         all_false = np.all(np.array(should_infer) == False)
         if all_false:
             return
-<<<<<<< HEAD
         weights = self.get_selected_models()['sequence']
         if weights is not None and os.path.isfile(weights):
             weight_arg = 'sequence.weights={}'.format(weights)
-=======
-        weights = self.get_selected_models('sequence')
-        if os.path.isfile(weights):
-            weight_arg = 'reload.weights={}'.format(weights)
->>>>>>> aefc81ab
         else:
             raise ValueError('weights do not exist! {}'.format(weights))
         args = [
@@ -850,7 +811,6 @@
                                                    filestring,
                                                    options=options)
         if projects.is_deg_file(labelfile):
-<<<<<<< HEAD
             raise ValueError('Don' 't use this to open labels: use to import non-DeepEthogram labels')
         filestring = 'VideoReader files (*.h5 *.avi *.mp4)'
         videofile, _ = QFileDialog.getOpenFileName(self,
@@ -858,12 +818,6 @@
                                                    data_dir,
                                                    filestring,
                                                    options=options)
-=======
-            raise ValueError('Don''t use this to open labels: use to import non-DeepEthogram labels')
-        filestring = 'VideoReader files (*.h5 *.avi *.mp4 *.png *.jpg *.mov)'
-        videofile, _ = QFileDialog.getOpenFileName(self, "Click on corresponding video file", data_dir,
-                                                   filestring, options=options)
->>>>>>> aefc81ab
         if not projects.is_deg_file(videofile):
             raise ValueError('Please select the already-imported video file that corresponds to the label file.')
         label_dst = projects.add_label_to_project(labelfile, videofile)
@@ -1150,16 +1104,14 @@
         flow_model = None
         fe_model = None
         seq_model = None
-        
-        models = {'flow_generator': flow_model,
-                  'feature_extractor': fe_model,
-                  'sequence': seq_model}
-        
+
+        models = {'flow_generator': flow_model, 'feature_extractor': fe_model, 'sequence': seq_model}
+
         if not hasattr(self, 'trained_model_dict'):
             if model_type is not None:
                 log.warning('No {} weights found. Please download using the link on GitHub: {}'.format(
-                model_type, 'https://github.com/jbohnslav/deepethogram'))
-                
+                    model_type, 'https://github.com/jbohnslav/deepethogram'))
+
             return models
 
         flow_text = self.ui.flowSelector.currentText()
@@ -1172,18 +1124,10 @@
 
         seq_text = self.ui.sequenceSelector.currentText()
         if seq_text in self.trained_model_dict['sequence'].keys():
-<<<<<<< HEAD
             seq_model = self.trained_model_dict['sequence'][seq_text]
         else:
             seq_model = None
         models = {'flow_generator': flow_model, 'feature_extractor': fe_model, 'sequence': seq_model}
-=======
-            models['sequence'] = self.trained_model_dict['sequence'][seq_text]
-        
-        if model_type is not None:
-            return models[model_type]
-        
->>>>>>> aefc81ab
         return models
 
     def update_frame(self, n):
