import os
import warnings
from typing import Union

import h5py
import numpy as np
import pandas as pd
from vidio import VideoReader, VideoWriter


def read_labels(labelfile: Union[str, os.PathLike]) -> np.ndarray:
    """ convenience function for reading labels from a .csv or .h5 file """
    labeltype = os.path.splitext(labelfile)[1][1:]
    if labeltype == 'csv':
        label = read_label_csv(labelfile)
        # return(read_label_csv(labelfile))
    elif labeltype == 'h5':
        label = read_label_hdf5(labelfile)
        # return(read_label_hdf5(labelfile))
    else:
        raise ValueError('Unknown labeltype: {}'.format(labeltype))
    H, W = label.shape
    # labels should be time x num_behaviors
    if W > H:
        label = label.T
    if label.shape[1] == 1:
        # add a background class
        warnings.warn('binary labels found, adding background class')
        label = np.hstack((np.logical_not(label), label))
    return label


def read_label_hdf5(labelfile: Union[str, os.PathLike]) -> np.ndarray:
    """ read labels from an HDF5 file. Must end in .h5

    Assumes that labels are in a dataset with name 'scores' or 'labels'
    Parameters
    ----------
    labelfile

    Returns
    -------

    """
    with h5py.File(labelfile, 'r') as f:
        keys = list(f.keys())
        if 'scores' in keys:
            key = 'scores'
        elif 'labels' in keys:
            key = 'labels'
        else:
            raise ValueError(
                'not sure which dataset in hdf5 contains labels: {}'.format(
                    keys))
        label = f[key][:].astype(np.int64)
    if label.ndim == 1:
        label = label[..., np.newaxis]
    return (label)


def read_label_csv(labelfile):
    df = pd.read_csv(labelfile, index_col=0)
    label = df.values.astype(np.int64)
    if label.ndim == 1:
        label = label[..., np.newaxis]
    return label


def convert_video(videofile: Union[str, os.PathLike], movie_format: str, *args,
                  **kwargs) -> None:
    with VideoReader(videofile) as reader:
<<<<<<< HEAD
        with VideoWriter(videofile, movie_format=movie_format, *args,
                         **kwargs) as writer:
=======
        basename = os.path.splitext(videofile)[0]
        if movie_format == 'ffmpeg':
            out_filename = basename + '.mp4'
        elif movie_format == 'opencv':
            out_filename = basename + '.avi'
        elif movie_format == 'hdf5':
            out_filename = basename + '.h5'
        elif movie_format == 'directory':
            out_filename = basename
        else:
            raise ValueError('unexpected value of movie format: {}'.format(movie_format))
        with VideoWriter(out_filename, movie_format=movie_format, *args, **kwargs) as writer:
>>>>>>> 36a95d2a
            for frame in reader:
                writer.write(frame)<|MERGE_RESOLUTION|>--- conflicted
+++ resolved
@@ -69,10 +69,6 @@
 def convert_video(videofile: Union[str, os.PathLike], movie_format: str, *args,
                   **kwargs) -> None:
     with VideoReader(videofile) as reader:
-<<<<<<< HEAD
-        with VideoWriter(videofile, movie_format=movie_format, *args,
-                         **kwargs) as writer:
-=======
         basename = os.path.splitext(videofile)[0]
         if movie_format == 'ffmpeg':
             out_filename = basename + '.mp4'
@@ -84,7 +80,9 @@
             out_filename = basename
         else:
             raise ValueError('unexpected value of movie format: {}'.format(movie_format))
-        with VideoWriter(out_filename, movie_format=movie_format, *args, **kwargs) as writer:
->>>>>>> 36a95d2a
+        with VideoWriter(out_filename,
+                         movie_format=movie_format,
+                         *args,
+                         **kwargs) as writer:
             for frame in reader:
                 writer.write(frame)